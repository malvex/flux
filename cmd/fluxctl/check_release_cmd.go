--- conflicted
+++ resolved
@@ -14,11 +14,8 @@
 	"github.com/spf13/cobra"
 
 	"github.com/weaveworks/flux"
-<<<<<<< HEAD
+	transport "github.com/weaveworks/flux/http"
 	"github.com/weaveworks/flux/jobs"
-=======
-	transport "github.com/weaveworks/flux/http"
->>>>>>> fa18aa9f
 )
 
 const largestHeartbeatDelta = 5 * time.Second
@@ -95,16 +92,12 @@
 	)
 
 	for range time.Tick(time.Second) {
-<<<<<<< HEAD
-		job, err = opts.API.GetRelease(noInstanceID, jobs.JobID(opts.releaseID))
-=======
 		if retryCount > 0 {
 			fmt.Fprintf(w, "Last status (%s): %s\n", lastSucceeded.Format(time.Kitchen), prevStatus)
 			fmt.Fprintf(w, "Service unavailable. Retrying (#%d) ...\n", retryCount)
 		}
 
-		job, err = opts.API.GetRelease(noInstanceID, flux.ReleaseID(opts.releaseID))
->>>>>>> fa18aa9f
+		job, err = opts.API.GetRelease(noInstanceID, jobs.JobID(opts.releaseID))
 		if err != nil {
 			if err, ok := errors.Cause(err).(*transport.APIError); ok && err.IsUnavailable() {
 				if time.Since(lastSucceeded) > retryTimeout {
